<<<<<<< HEAD
"""Copyright(c) 2023 lyuwenyu. All Rights Reserved.
"""
import os
import sys
sys.path.insert(0, os.path.join(os.path.dirname(os.path.abspath(__file__)), '..'))

import torch
import torch.nn as nn

import numpy as np

from src.core import YAMLConfig

import coremltools as ct
from coremltools import ComputeUnit, TensorType, RangeDim
=======
import os 
import sys 
# Add the root directory to the Python path to allow importing from 'src'
sys.path.insert(0, os.path.join(os.path.dirname(os.path.abspath(__file__)), '..'))

import torch
import torch.nn as nn 
import coremltools as ct
import types # Import the 'types' module for monkey-patching

from src.core import YAMLConfig
>>>>>>> 4b847564

def main(args):
    """main
    """
    cfg = YAMLConfig(args.config, resume=args.resume)

<<<<<<< HEAD
    if args.resume:
        checkpoint = torch.load(args.resume, map_location='cpu')
=======
    # Load the trained model weights from the checkpoint
    if args.resume:
        # Set weights_only=True to address the FutureWarning and enhance security
        checkpoint = torch.load(args.resume, map_location='cpu', weights_only=True) 
>>>>>>> 4b847564
        if 'ema' in checkpoint:
            state = checkpoint['ema']['module']
        else:
            state = checkpoint['model']
<<<<<<< HEAD
        # NOTE load train mode state -> convert to deploy mode
        cfg.model.load_state_dict(state)
    else:
        print('not load model.state_dict, use default init state dict...')

    class Model(nn.Module):
        def __init__(self, ) -> None:
            super().__init__()
            self.model = cfg.model.deploy()
            self.postprocessor = cfg.postprocessor.deploy()
           
        def forward(self, images, orig_target_sizes):
            outputs = self.model(images)
            outputs = self.postprocessor(outputs, orig_target_sizes)
            return outputs

    model = Model().eval()  # Set to eval mode

    data = torch.rand(1, 3, args.input_size, args.input_size)
    size = torch.tensor([[args.input_size, args.input_size]], dtype=torch.float32)  # CoreML expects float32 for inputs

    # Trace the model
    traced_model = torch.jit.trace(model, (data, size))

    # Define input shapes
    batch_dim = RangeDim(lower_bound=1, upper_bound=1, default=1) if not args.dynamic else RangeDim(lower_bound=1, upper_bound=8, default=1)
    images_shape = (batch_dim, 3, args.input_size, args.input_size)
    sizes_shape = (batch_dim, 2)

    images_input = TensorType(name='images', shape=images_shape, dtype=np.float32)
    sizes_input = TensorType(name='orig_target_sizes', shape=sizes_shape, dtype=np.float32)

    # Convert to CoreML
    ct_model = ct.convert(
        traced_model,
        convert_to='mlprogram',  # Use mlprogram for better compatibility on M series
        inputs=[images_input, sizes_input],
        outputs=[
            ct.TensorType(name='labels', dtype=np.int32),
            ct.TensorType(name='boxes', dtype=np.float32),
            ct.TensorType(name='scores', dtype=np.float32)
        ],
        compute_units=ComputeUnit.ALL,
        minimum_deployment_target=ct.target.macOS13  # For flexible shapes and mlprogram
    )

    # Optional: Set metadata for object detector preview in Xcode
    # Assuming single class 'polyp'; adjust as needed
    labels = ['background', 'polyp']  # Example; user should modify if multiple classes
    params = {"labels": labels, "coordinates": "x,y,width,height", "grid_anchor_variations": "0,0", "grid_prior_variations": "1,1", "confidence_threshold": 0.25, "iou_threshold": 0.45}
    ct_model.user_defined_metadata["com.apple.coreml.model.preview.type"] = "objectDetector"
    ct_model.user_defined_metadata['com.apple.coreml.model.preview.params'] = np.compat.unicode(json.dumps(params))

    # Save the model
    ct_model.save(args.output_file)
    print(f'Exported CoreML model to {args.output_file}')

    if args.check:
        # Test prediction with random input
        import numpy as np
        test_images = np.random.rand(1, 3, args.input_size, args.input_size).astype(np.float32)
        test_sizes = np.array([[args.input_size, args.input_size]], dtype=np.float32)
        predictions = ct_model.predict({'images': test_images, 'orig_target_sizes': test_sizes})
        print('Check export CoreML model done...')
        print('Sample output shapes:')
        print(f"labels: {predictions['labels'].shape}")
        print(f"boxes: {predictions['boxes'].shape}")
        print(f"scores: {predictions['scores'].shape}")

if __name__ == '__main__':
    import argparse
    import json

    parser = argparse.ArgumentParser()
    parser.add_argument('--config', '-c', type=str, )
    parser.add_argument('--resume', '-r', type=str, )
    parser.add_argument('--output_file', '-o', type=str, default='model.mlpackage')
    parser.add_argument('--input_size', '-s', type=int, default=640)
    parser.add_argument('--check', action='store_true', default=False,)
    parser.add_argument('--dynamic', action='store_true', default=False, help='Enable dynamic batch size (1-8)')

=======
        cfg.model.load_state_dict(state)
    else:
        raise ValueError("--resume argument is required to load trained model weights.")

    # Define a wrapper class for deployment.
    class Model(nn.Module):
        def __init__(self):
            super().__init__()
            self.model = cfg.model.deploy()
            self.postprocessor = cfg.postprocessor.deploy()
            
        def forward(self, images):
            outputs = self.model(images)
            orig_target_sizes = torch.tensor([[args.input_size, args.input_size]], dtype=torch.float32)
            return self.postprocessor(outputs, orig_target_sizes)

    # Instantiate the model
    model = Model()
    model.eval()

    # --- MONKEY-PATCH FOR COREML COMPATIBILITY ---
    # This patched function fixes two issues for CoreML conversion:
    # 1. Replaces `self.topk` with the correct attribute `self.num_top_queries`.
    # 2. Casts indices for `torch.gather` to int64 to prevent a dtype mismatch error.

    def patched_postprocessor_forward(self, outputs, orig_target_sizes):
        """A patched version of the forward pass with two critical fixes."""
        logits, boxes = outputs['pred_logits'], outputs['pred_boxes']
        bs, nc, query = logits.shape

        prob = logits.sigmoid()
        
        # --- FIX #1: Use the correct attribute 'self.num_top_queries' instead of 'self.topk' ---
        topk_values, topk_indexes = torch.topk(prob.view(bs, -1), self.num_top_queries, dim=1)
        
        scores = topk_values
        topk_boxes = topk_indexes // self.num_classes
        labels = topk_indexes % self.num_classes
        
        # --- FIX #2: Explicitly cast the indices tensor for `torch.gather` to int64 ---
        indices = topk_boxes.unsqueeze(-1).repeat(1, 1, 4).to(torch.int64)
        boxes = torch.gather(boxes, 1, indices)
        
        # Continue with the original logic
        boxes = self.box_coder.decode(boxes)
        boxes = self.box_coder.scale(boxes, orig_target_sizes)
        
        return labels, boxes, scores

    # Replace the forward method on the *instance* of the postprocessor
    model.postprocessor.forward = types.MethodType(patched_postprocessor_forward, model.postprocessor)
    print("Applied patch to postprocessor's forward method for CoreML compatibility.")
    # --- END OF PATCH ---

    # Create an example input tensor for the tracing process.
    example_input = torch.rand(1, 3, args.input_size, args.input_size)
    print(f"Tracing model with a dummy input of shape: {example_input.shape}")
    
    try:
        traced_model = torch.jit.trace(model, example_input, strict=False)
        print("Model tracing was successful.")
    except Exception as e:
        print(f"An error occurred during model tracing: {e}")
        return

    # Define the input type for the CoreML conversion process.
    inputs = [ct.TensorType(name="images", shape=example_input.shape)]

    # Convert the traced model to the CoreML format.
    print("Starting CoreML model conversion...")
    try:
        coreml_model = ct.convert(
            traced_model,
            inputs=inputs,
            compute_units=ct.ComputeUnit.ALL,
            minimum_deployment_target=ct.target.iOS15,
            outputs=[
                ct.TensorType(name="labels"),
                ct.TensorType(name="boxes"),
                ct.TensorType(name="scores"),
            ],
        )

        # Add metadata to the CoreML model for better usability in Xcode.
        coreml_model.short_description = "RT-DETR model for real-time polyp detection."
        coreml_model.input_description["images"] = f"Input image, resized and normalized, of shape (1, 3, {args.input_size}, {args.input_size})."
        coreml_model.output_description["labels"] = "Predicted class label for each detection. Shape: [1, 300]."
        coreml_model.output_description["boxes"] = "Predicted bounding box coordinates (x_min, y_min, x_max, y_max) for each detection. Shape: [1, 300, 4]."
        coreml_model.output_description["scores"] = "Confidence score for each detection. Shape: [1, 300]."
        
        coreml_model.save(args.output_file)
        print(f"CoreML model conversion successful. Model saved to: {args.output_file}")

    except Exception as e:
        print(f"\nAn error occurred during CoreML conversion: {e}")

if __name__ == '__main__':
    import argparse
    parser = argparse.ArgumentParser(description="Export RT-DETR model to CoreML format.")
    parser.add_argument('-c', '--config', type=str, required=True, help='Path to the model config file.')
    parser.add_argument('-r', '--resume', type=str, required=True, help='Path to the trained PyTorch model checkpoint (.pth).')
    parser.add_argument('-o', '--output_file', type=str, default='rtdetr.mlpackage', help='Path to save the output CoreML model package.')
    parser.add_argument('-s', '--input_size', type=int, default=640, help='The input image size used for training and tracing.')
    
>>>>>>> 4b847564
    args = parser.parse_args()
    main(args)<|MERGE_RESOLUTION|>--- conflicted
+++ resolved
@@ -1,64 +1,67 @@
-<<<<<<< HEAD
 """Copyright(c) 2023 lyuwenyu. All Rights Reserved.
 """
 import os
 import sys
-sys.path.insert(0, os.path.join(os.path.dirname(os.path.abspath(__file__)), '..'))
-
-import torch
-import torch.nn as nn
-
-import numpy as np
-
-from src.core import YAMLConfig
-
-import coremltools as ct
-from coremltools import ComputeUnit, TensorType, RangeDim
-=======
 import os 
 import sys 
 # Add the root directory to the Python path to allow importing from 'src'
 sys.path.insert(0, os.path.join(os.path.dirname(os.path.abspath(__file__)), '..'))
 
 import torch
+import torch.nn as nn
+
+import numpy as np
+
 import torch.nn as nn 
 import coremltools as ct
 import types # Import the 'types' module for monkey-patching
 
 from src.core import YAMLConfig
->>>>>>> 4b847564
+
+import coremltools as ct
+from coremltools import ComputeUnit, TensorType, RangeDim
 
 def main(args):
     """main
     """
+    """main
+    """
     cfg = YAMLConfig(args.config, resume=args.resume)
 
-<<<<<<< HEAD
     if args.resume:
         checkpoint = torch.load(args.resume, map_location='cpu')
-=======
+        if 'ema' in checkpoint:
+            state = checkpoint['ema']['module']
+        else:
+            state = checkpoint['model']
+        # NOTE load train mode state -> convert to deploy mode
+        cfg.model.load_state_dict(state)
+    else:
+        print('not load model.state_dict, use default init state dict...')
     # Load the trained model weights from the checkpoint
     if args.resume:
         # Set weights_only=True to address the FutureWarning and enhance security
         checkpoint = torch.load(args.resume, map_location='cpu', weights_only=True) 
->>>>>>> 4b847564
         if 'ema' in checkpoint:
             state = checkpoint['ema']['module']
         else:
             state = checkpoint['model']
-<<<<<<< HEAD
-        # NOTE load train mode state -> convert to deploy mode
         cfg.model.load_state_dict(state)
     else:
-        print('not load model.state_dict, use default init state dict...')
+        raise ValueError("--resume argument is required to load trained model weights.")
 
     class Model(nn.Module):
         def __init__(self, ) -> None:
+    # Define a wrapper class for deployment.
+    class Model(nn.Module):
+        def __init__(self):
             super().__init__()
             self.model = cfg.model.deploy()
             self.postprocessor = cfg.postprocessor.deploy()
            
         def forward(self, images, orig_target_sizes):
+            
+        def forward(self, images):
             outputs = self.model(images)
             outputs = self.postprocessor(outputs, orig_target_sizes)
             return outputs
@@ -115,33 +118,6 @@
         print(f"labels: {predictions['labels'].shape}")
         print(f"boxes: {predictions['boxes'].shape}")
         print(f"scores: {predictions['scores'].shape}")
-
-if __name__ == '__main__':
-    import argparse
-    import json
-
-    parser = argparse.ArgumentParser()
-    parser.add_argument('--config', '-c', type=str, )
-    parser.add_argument('--resume', '-r', type=str, )
-    parser.add_argument('--output_file', '-o', type=str, default='model.mlpackage')
-    parser.add_argument('--input_size', '-s', type=int, default=640)
-    parser.add_argument('--check', action='store_true', default=False,)
-    parser.add_argument('--dynamic', action='store_true', default=False, help='Enable dynamic batch size (1-8)')
-
-=======
-        cfg.model.load_state_dict(state)
-    else:
-        raise ValueError("--resume argument is required to load trained model weights.")
-
-    # Define a wrapper class for deployment.
-    class Model(nn.Module):
-        def __init__(self):
-            super().__init__()
-            self.model = cfg.model.deploy()
-            self.postprocessor = cfg.postprocessor.deploy()
-            
-        def forward(self, images):
-            outputs = self.model(images)
             orig_target_sizes = torch.tensor([[args.input_size, args.input_size]], dtype=torch.float32)
             return self.postprocessor(outputs, orig_target_sizes)
 
@@ -227,12 +203,21 @@
 
 if __name__ == '__main__':
     import argparse
+    import json
+
+    parser = argparse.ArgumentParser()
+    parser.add_argument('--config', '-c', type=str, )
+    parser.add_argument('--resume', '-r', type=str, )
+    parser.add_argument('--output_file', '-o', type=str, default='model.mlpackage')
+    parser.add_argument('--input_size', '-s', type=int, default=640)
+    parser.add_argument('--check', action='store_true', default=False,)
+    parser.add_argument('--dynamic', action='store_true', default=False, help='Enable dynamic batch size (1-8)')
+
     parser = argparse.ArgumentParser(description="Export RT-DETR model to CoreML format.")
     parser.add_argument('-c', '--config', type=str, required=True, help='Path to the model config file.')
     parser.add_argument('-r', '--resume', type=str, required=True, help='Path to the trained PyTorch model checkpoint (.pth).')
     parser.add_argument('-o', '--output_file', type=str, default='rtdetr.mlpackage', help='Path to save the output CoreML model package.')
     parser.add_argument('-s', '--input_size', type=int, default=640, help='The input image size used for training and tracing.')
     
->>>>>>> 4b847564
     args = parser.parse_args()
     main(args)